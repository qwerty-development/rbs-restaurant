--- conflicted
+++ resolved
@@ -28,12 +28,7 @@
     onBookingCreated,
     onBookingUpdated,
     onBookingDeleted,
-<<<<<<< HEAD
-    enableToasts = false,
-    enableSound = false
-=======
     enableToasts = false
->>>>>>> 581fcb40
   } = options
 
   const supabase = createClient()
