--- conflicted
+++ resolved
@@ -118,10 +118,7 @@
       items: [
         { name: 'Restaurants', href: '/admin/restaurants', icon: Building, current: false },
         { name: 'Users', href: '/admin/users', icon: Users, current: false },
-<<<<<<< HEAD
         { name: 'Restaurant Staff', href: '/admin/restaurants/staff', icon: UserCheck, current: false },
-=======
->>>>>>> 8c06ffc9
         { name: 'Banners', href: '/admin/banners', icon: CreditCard, current: false },
       ]
     },
