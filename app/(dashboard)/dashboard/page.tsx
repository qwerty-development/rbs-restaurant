--- conflicted
+++ resolved
@@ -78,9 +78,6 @@
   const statusService = new TableStatusService()
   const requestService = new BookingRequestService()
 
-<<<<<<< HEAD
-  // Comprehensive table availability validation with shared table support
-=======
   // Redirect Basic tier users to their dedicated dashboard - MUST be before any conditional returns
   useEffect(() => {
     if (tier === 'basic') {
@@ -88,8 +85,7 @@
     }
   }, [tier, router])
 
-  // Comprehensive table availability validation
->>>>>>> ebddb409
+  // Comprehensive table availability validation with shared table support
   const validateTableAvailability = (tableIds: string[], bookingId: string, partySize: number): { valid: boolean; errors: string[]; warnings: string[] } => {
     const errors: string[] = []
     const warnings: string[] = []
