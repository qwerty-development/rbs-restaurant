--- conflicted
+++ resolved
@@ -2,6 +2,7 @@
 "use client"
 
 import { Alert, AlertDescription } from "@/components/ui/alert"
+import { Button } from "@/components/ui/button"
 import { 
   AlertTriangle,
   Timer,
@@ -97,9 +98,6 @@
           </div>
         </div>
         
-<<<<<<< HEAD
-       
-=======
         <Button 
           variant="secondary" 
           size="sm"
@@ -115,7 +113,6 @@
         >
           View All
         </Button>
->>>>>>> ebddb409
       </div>
     </div>
   )
