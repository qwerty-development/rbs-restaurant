--- conflicted
+++ resolved
@@ -1415,10 +1415,8 @@
             </Alert>
           )}
           
-<<<<<<< HEAD
-=======
+
           {/* Debug Information */}
->>>>>>> ebddb409
 
 
           {!isSharedBooking ? (
